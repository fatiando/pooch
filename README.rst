.. image:: https://github.com/fatiando/pooch/raw/master/doc/_static/readme-banner.png
    :alt: Pooch

`Documentation <https://www.fatiando.org/pooch>`__ |
`Documentation (dev version) <https://www.fatiando.org/pooch/dev>`__ |
`Contact <http://contact.fatiando.org>`__ |
Part of the `Fatiando a Terra <https://www.fatiando.org>`__ project

.. image:: https://img.shields.io/pypi/v/pooch.svg?style=flat-square
    :alt: Latest version on PyPI
    :target: https://pypi.python.org/pypi/pooch
.. image:: https://img.shields.io/conda/vn/conda-forge/pooch.svg?style=flat-square
    :alt: Latest version on conda-forge
    :target: https://github.com/conda-forge/pooch-feedstock
.. image:: https://img.shields.io/travis/fatiando/pooch/master.svg?style=flat-square&label=TravisCI
    :alt: TravisCI build status
    :target: https://travis-ci.org/fatiando/pooch
.. image:: https://img.shields.io/azure-devops/build/fatiando/cb775164-4881-4854-81fd-7eaa170192e0/6/master.svg?label=Azure&style=flat-square
    :alt: Azure Pipelines build status
    :target: https://dev.azure.com/fatiando/pooch/_build
.. image:: https://img.shields.io/codecov/c/github/fatiando/pooch/master.svg?style=flat-square
    :alt: Test coverage status
    :target: https://codecov.io/gh/fatiando/pooch
.. image:: https://img.shields.io/pypi/pyversions/pooch.svg?style=flat-square
    :alt: Compatible Python versions.
    :target: https://pypi.python.org/pypi/pooch


.. placeholder-for-doc-index

🚨 **Python 2.7 is no longer supported. Use Pooch <= 0.6.0 if you need 2.7 support.** 🚨


About
-----

*Does your Python package include sample datasets? Are you shipping them with the code?
Are they getting too big?*

Pooch is here to help! It will manage a data *registry* by downloading your data files
from a server only when needed and storing them locally in a data *cache* (a folder on
your computer).

Here are Pooch's main features:

* Pure Python and minimal dependencies.
* Download a file only if necessary (it's not in the data cache or needs to be updated).
* Verify download integrity through SHA256 hashes (also used to check if a file needs to
  be updated).
* Designed to be extended: plug in custom download (FTP, scp, etc) and post-processing
  (unzip, decompress, rename) functions.
* Includes utilities to unzip/decompress the data upon download to save loading time.
* Can handle basic HTTP authentication (for servers that require a login) and printing
  download progress bars.
* Easily set up an environment variable to overwrite the data cache location.

*Are you a scientist or researcher? Pooch can help you too!*

* Automatically download your data files so you don't have to keep them in your GitHub
  repository.
* Make sure everyone running the code has the same version of the data files (enforced
  through the SHA256 hashes).


Example
-------

.. code:: python

    """
    Module mypackage/datasets.py
    """
    import pkg_resources
    import pandas
    import pooch

    # Get the version string from your project. You have one of these, right?
    from . import version


    # Create a new friend to manage your sample data storage
    GOODBOY = pooch.create(
        # Folder where the data will be stored. For a sensible default, use the
        # default cache folder for your OS.
        path=pooch.os_cache("mypackage"),
        # Base URL of the remote data store. Will call .format on this string
        # to insert the version (see below).
        base_url="https://github.com/myproject/mypackage/raw/{version}/data/",
        # Pooches are versioned so that you can use multiple versions of a
        # package simultaneously. Use PEP440 compliant version number. The
        # version will be appended to the path.
        version=version,
        # If a version as a "+XX.XXXXX" suffix, we'll assume that this is a dev
        # version and replace the version with this string.
        version_dev="master",
        # An environment variable that overwrites the path.
        env="MYPACKAGE_DATA_DIR",
        # The cache file registry. A dictionary with all files managed by this
        # pooch. Keys are the file names (relative to *base_url*) and values
        # are their respective SHA256 hashes. Files will be downloaded
        # automatically when needed (see fetch_gravity_data).
        registry={"gravity-data.csv": "89y10phsdwhs09whljwc09whcowsdhcwodcydw"}
    )
    # You can also load the registry from a file. Each line contains a file
    # name and it's sha256 hash separated by a space. This makes it easier to
    # manage large numbers of data files. The registry file should be packaged
    # and distributed with your software.
    GOODBOY.load_registry(
        pkg_resources.resource_stream("mypackage", "registry.txt")
    )


    # Define functions that your users can call to get back the data in memory
    def fetch_gravity_data():
        """
        Load some sample gravity data to use in your docs.
        """
<<<<<<< HEAD
        # Fetch the path to a file in the local storage. If it's not there, we'll
        # download it.
=======
        # Fetch the path to a file in the local storage. If it's not there,
        # we'll download it.
>>>>>>> c3b3de9b
        fname = GOODBOY.fetch("gravity-data.csv")
        # Load it with numpy/pandas/etc
        data = pandas.read_csv(fname)
        return data


Projects using Pooch
--------------------

* `MetPy <https://github.com/Unidata/MetPy>`__
* `Verde <https://github.com/fatiando/verde>`__
* `Harmonica <https://github.com/fatiando/harmonica>`__
* `RockHound <https://github.com/fatiando/rockhound>`__
* `icepack <https://github.com/icepack/icepack>`__

*If you're using Pooch, send us a pull request adding your project to the list.*


Contacting Us
-------------

* Most discussion happens `on Github <https://github.com/fatiando/pooch>`__.
  Feel free to `open an issue
  <https://github.com/fatiando/pooch/issues/new>`__ or comment
  on any open issue or pull request.
* We have `chat room on Slack <http://contact.fatiando.org>`__ where you can
  ask questions and leave comments.


Citing Pooch
------------

This is research software **made by scientists** (see
`AUTHORS.md <https://github.com/fatiando/pooch/blob/master/AUTHORS.md>`__). Citations
help us justify the effort that goes into building and maintaining this project. If you
used Pooch for your research, please consider citing us.

See our `CITATION.rst file <https://github.com/fatiando/pooch/blob/master/CITATION.rst>`__
to find out more.


Contributing
------------

Code of conduct
+++++++++++++++

Please note that this project is released with a
`Contributor Code of Conduct <https://github.com/fatiando/pooch/blob/master/CODE_OF_CONDUCT.md>`__.
By participating in this project you agree to abide by its terms.

Contributing Guidelines
+++++++++++++++++++++++

Please read our
`Contributing Guide <https://github.com/fatiando/pooch/blob/master/CONTRIBUTING.md>`__
to see how you can help and give feedback.

Imposter syndrome disclaimer
++++++++++++++++++++++++++++

**We want your help.** No, really.

There may be a little voice inside your head that is telling you that you're
not ready to be an open source contributor; that your skills aren't nearly good
enough to contribute.
What could you possibly offer?

We assure you that the little voice in your head is wrong.

**Being a contributor doesn't just mean writing code**.
Equality important contributions include:
writing or proof-reading documentation, suggesting or implementing tests, or
even giving feedback about the project (including giving feedback about the
contribution process).
If you're coming to the project with fresh eyes, you might see the errors and
assumptions that seasoned contributors have glossed over.
If you can write any code at all, you can contribute code to open source.
We are constantly trying out new skills, making mistakes, and learning from
those mistakes.
That's how we all improve and we are happy to help others learn.

*This disclaimer was adapted from the*
`MetPy project <https://github.com/Unidata/MetPy>`__.


License
-------

This is free software: you can redistribute it and/or modify it under the terms
of the **BSD 3-clause License**. A copy of this license is provided in
`LICENSE.txt <https://github.com/fatiando/pooch/blob/master/LICENSE.txt>`__.


Documentation for other versions
--------------------------------

* `Development <https://www.fatiando.org/pooch/dev>`__ (reflects the *master* branch on
  Github)
* `Latest release <https://www.fatiando.org/pooch/latest>`__
* `v0.6.0 <https://www.fatiando.org/pooch/v0.6.0>`__
* `v0.5.2 <https://www.fatiando.org/pooch/v0.5.2>`__
* `v0.5.1 <https://www.fatiando.org/pooch/v0.5.1>`__
* `v0.5.0 <https://www.fatiando.org/pooch/v0.5.0>`__
* `v0.4.0 <https://www.fatiando.org/pooch/v0.4.0>`__
* `v0.3.1 <https://www.fatiando.org/pooch/v0.3.1>`__
* `v0.3.0 <https://www.fatiando.org/pooch/v0.3.0>`__
* `v0.2.1 <https://www.fatiando.org/pooch/v0.2.1>`__
* `v0.2.0 <https://www.fatiando.org/pooch/v0.2.0>`__
* `v0.1.1 <https://www.fatiando.org/pooch/v0.1.1>`__
* `v0.1   <https://www.fatiando.org/pooch/v0.1>`__<|MERGE_RESOLUTION|>--- conflicted
+++ resolved
@@ -115,13 +115,8 @@
         """
         Load some sample gravity data to use in your docs.
         """
-<<<<<<< HEAD
-        # Fetch the path to a file in the local storage. If it's not there, we'll
-        # download it.
-=======
         # Fetch the path to a file in the local storage. If it's not there,
         # we'll download it.
->>>>>>> c3b3de9b
         fname = GOODBOY.fetch("gravity-data.csv")
         # Load it with numpy/pandas/etc
         data = pandas.read_csv(fname)
