"""
The main Pooch class and a factory function for it.
"""
import contextlib
import os
from pathlib import Path
import shutil
import tempfile
from warnings import warn
import ftplib

import requests
from .utils import file_hash, check_version, parse_url
from .downloaders import HTTPDownloader, FTPDownloader

KNOWN_DOWNLOADERS = {
    "ftp": FTPDownloader,
    "https": HTTPDownloader,
    "http": HTTPDownloader,
}


def create(
    path,
    base_url,
    version=None,
    version_dev="master",
    env=None,
    registry=None,
    urls=None,
):
    """
    Create a :class:`~pooch.Pooch` with sensible defaults to fetch data files.

    If a version string is given, the Pooch will be versioned, meaning that the
    local storage folder and the base URL depend on the project version. This
    is necessary if your users have multiple versions of your library installed
    (using virtual environments) and you updated the data files between
    versions. Otherwise, every time a user switches environments would trigger
    a re-download of the data. The version string will be appended to the local
    storage path (for example, ``~/.mypooch/cache/v0.1``) and inserted into the
    base URL (for example,
    ``https://github.com/fatiando/pooch/raw/v0.1/data``). If the version string
    contains ``+XX.XXXXX``, it will be interpreted as a development version.

    Parameters
    ----------
    path : str, PathLike, list or tuple
        The path to the local data storage folder. If this is a list or tuple,
        we'll join the parts with the appropriate separator. The *version* will
        be appended to the end of this path. Use :func:`pooch.os_cache` for a
        sensible default.
    base_url : str
        Base URL for the remote data source. All requests will be made relative
        to this URL. The string should have a ``{version}`` formatting mark in
        it. We will call ``.format(version=version)`` on this string. If the
        URL is a directory path, it must end in a ``'/'`` because we will not
        include it.
    version : str or None
        The version string for your project. Should be PEP440 compatible. If
        None is given, will not attempt to format *base_url* and no subfolder
        will be appended to *path*.
    version_dev : str
        The name used for the development version of a project. If your data is
        hosted on Github (and *base_url* is a Github raw link), then
        ``"master"`` is a good choice (default). Ignored if *version* is None.
    env : str or None
        An environment variable that can be used to overwrite *path*. This
        allows users to control where they want the data to be stored. We'll
        append *version* to the end of this value as well.
    registry : dict or None
        A record of the files that are managed by this Pooch. Keys should be
        the file names and the values should be their SHA256 hashes. Only files
        in the registry can be fetched from the local storage. Files in
        subdirectories of *path* **must use Unix-style separators** (``'/'``)
        even on Windows.
    urls : dict or None
        Custom URLs for downloading individual files in the registry. A
        dictionary with the file names as keys and the custom URLs as values.
        Not all files in *registry* need an entry in *urls*. If a file has an
        entry in *urls*, the *base_url* will be ignored when downloading it in
        favor of ``urls[fname]``.

    Returns
    -------
    pooch : :class:`~pooch.Pooch`
        The :class:`~pooch.Pooch` initialized with the given arguments.

    Examples
    --------

    Create a :class:`~pooch.Pooch` for a release (v0.1):

    >>> pup = create(path="myproject",
    ...              base_url="http://some.link.com/{version}/",
    ...              version="v0.1",
    ...              registry={"data.txt": "9081wo2eb2gc0u..."})
    >>> print(pup.path.parts)  # The path is a pathlib.Path
    ('myproject', 'v0.1')
    >>> print(pup.base_url)
    http://some.link.com/v0.1/
    >>> print(pup.registry)
    {'data.txt': '9081wo2eb2gc0u...'}
    >>> print(pup.registry_files)
    ['data.txt']

    If this is a development version (12 commits ahead of v0.1), then the
    ``version_dev`` will be used (defaults to ``"master"``):

    >>> pup = create(path="myproject",
    ...              base_url="http://some.link.com/{version}/",
    ...              version="v0.1+12.do9iwd")
    >>> print(pup.path.parts)
    ('myproject', 'master')
    >>> print(pup.base_url)
    http://some.link.com/master/

    Versioning is optional (but highly encouraged):

    >>> pup = create(path="myproject",
    ...              base_url="http://some.link.com/",
    ...              registry={"data.txt": "9081wo2eb2gc0u..."})
    >>> print(pup.path.parts)  # The path is a pathlib.Path
    ('myproject',)
    >>> print(pup.base_url)
    http://some.link.com/

    To place the storage folder at a subdirectory, pass in a list and we'll
    join the path for you using the appropriate separator for your operating
    system:

    >>> pup = create(path=["myproject", "cache", "data"],
    ...              base_url="http://some.link.com/{version}/",
    ...              version="v0.1")
    >>> print(pup.path.parts)
    ('myproject', 'cache', 'data', 'v0.1')

    The user can overwrite the storage path by setting an environment variable:

    >>> # The variable is not set so we'll use *path*
    >>> pup = create(path=["myproject", "not_from_env"],
    ...              base_url="http://some.link.com/{version}/",
    ...              version="v0.1",
    ...              env="MYPROJECT_DATA_DIR")
    >>> print(pup.path.parts)
    ('myproject', 'not_from_env', 'v0.1')
    >>> # Set the environment variable and try again
    >>> import os
    >>> os.environ["MYPROJECT_DATA_DIR"] = os.path.join("myproject", "env")
    >>> pup = create(path=["myproject", "not_env"],
    ...              base_url="http://some.link.com/{version}/",
    ...              version="v0.1",
    ...              env="MYPROJECT_DATA_DIR")
    >>> print(pup.path.parts)
    ('myproject', 'env', 'v0.1')

    """
    if isinstance(path, (list, tuple)):
        path = os.path.join(*path)
    if env is not None and env in os.environ and os.environ[env]:
        path = os.environ[env]
    if version is not None:
        version = check_version(version, fallback=version_dev)
        path = os.path.join(str(path), version)
        base_url = base_url.format(version=version)
    path = os.path.expanduser(str(path))
    # Check that the data directory is writable
    try:
        if not os.path.exists(path):
            os.makedirs(path)
        else:
            tempfile.NamedTemporaryFile(dir=path)
    except PermissionError:
        message = (
            "Cannot write to data cache '{}'. "
            "Will not be able to download remote data files. ".format(path)
        )
        if env is not None:
            message = (
                message
                + "Use environment variable '{}' to specify another directory.".format(
                    env
                )
            )
        warn(message)
    pup = Pooch(path=Path(path), base_url=base_url, registry=registry, urls=urls)
    return pup


class Pooch:
    """
    Manager for a local data storage that can fetch from a remote source.

    Avoid creating ``Pooch`` instances directly. Use :func:`pooch.create`
    instead.

    Parameters
    ----------
    path : str
        The path to the local data storage folder. The path must exist in the
        file system.
    base_url : str
        Base URL for the remote data source. All requests will be made relative
        to this URL.
    registry : dict or None
        A record of the files that are managed by this good boy. Keys should be
        the file names and the values should be their SHA256 hashes. Only files
        in the registry can be fetched from the local storage. Files in
        subdirectories of *path* **must use Unix-style separators** (``'/'``)
        even on Windows.
    urls : dict or None
        Custom URLs for downloading individual files in the registry. A
        dictionary with the file names as keys and the custom URLs as values.
        Not all files in *registry* need an entry in *urls*. If a file has an
        entry in *urls*, the *base_url* will be ignored when downloading it in
        favor of ``urls[fname]``.

    """

    def __init__(self, path, base_url, registry=None, urls=None):
        self.path = path
        self.base_url = base_url
        if registry is None:
            registry = dict()
        self.registry = dict(registry)
        if urls is None:
            urls = dict()
        self.urls = dict(urls)

    @property
    def abspath(self):
        "Absolute path to the local storage"
        return Path(os.path.abspath(os.path.expanduser(str(self.path))))

    @property
    def registry_files(self):
        "List of file names on the registry"
        return list(self.registry)

    def fetch(self, fname, processor=None, downloader=None):
        """
        Get the absolute path to a file in the local storage.

        If it's not in the local storage, it will be downloaded. If the hash of
        the file in local storage doesn't match the one in the registry, will
        download a new copy of the file. This is considered a sign that the
        file was updated in the remote storage. If the hash of the downloaded
        file still doesn't match the one in the registry, will raise an
        exception to warn of possible file corruption.

        Post-processing actions sometimes need to be taken on downloaded files
        (unzipping, conversion to a more efficient format, etc). If these
        actions are time or memory consuming, it would be best to do this only
        once when the file is actually downloaded. Use the *processor* argument
        to specify a function that is executed after the downloaded (if
        required) to perform these actions. See below.

        Custom file downloaders can be provided through the *downloader*
        argument. By default, files are downloaded over HTTP. If the server for
        a given file requires authentication (username and password) or if the
        file is served over FTP, use custom downloaders that support these
        features. Downloaders can also be used to print custom messages (like a
        progress bar), etc. See below for details.

        Parameters
        ----------
        fname : str
            The file name (relative to the *base_url* of the remote data
            storage) to fetch from the local storage.
        processor : None or callable
            If not None, then a function (or callable object) that will be
            called before returning the full path and after the file has been
            downloaded (if required). See below for details.
        downloader : None or callable
            If not None, then a function (or callable object) that will be
            called to download a given URL to a provided local file name. By
            default, downloads are done through HTTP without authentication
            using :class:`pooch.HTTPDownloader`. See below for details.

        Returns
        -------
        full_path : str
            The absolute path (including the file name) of the file in the
            local storage.

        Notes
        -----

        **Processor** functions should have the following format:

        .. code:: python

            def myprocessor(fname, action, pooch):
                '''
                Processes the downloaded file and returns a new file name.

                The function **must** take as arguments (in order):

                fname : str
                    The full path of the file in the local data storage
                action : str
                    Either: "download" (file doesn't exist and will be
                    downloaded), "update" (file is outdated and will be
                    downloaded), or "fetch" (file exists and is updated so no
                    download is necessary).
                pooch : pooch.Pooch
                    The instance of the Pooch class that is calling this
                    function.

                The return value can be anything but is usually a full path to
                a file (or list of files). This is what will be returned by
                *fetch* in place of the original file path.
                '''
                ...
                return full_path

        **Downloader** functions should have the following format:

        .. code:: python

            def mydownloader(url, output_file, pooch):
                '''
                Download a file from the given URL to the given local file.

                The function **must** take as arguments (in order):

                url : str
                    The URL to the file you want to download.
                output_file : str or file-like object
                    Path (and file name) to which the file will be downloaded.
                pooch : pooch.Pooch
                    The instance of the Pooch class that is calling this
                    function.

                No return value is required.
                '''
                ...

        **Authentication** through HTTP can be handled by
        :class:`pooch.HTTPDownloader`:

        .. code:: python

            authdownload = HTTPDownloader(auth=(username, password))
            mypooch.fetch("some-data-file.txt", downloader=authdownload)

        **Progress bar** for the download can be printed by
        :class:`pooch.HTTPDownloader` by passing the argument
        ``progressbar=True``:

        .. code:: python

            progress_download = HTTPDownloader(progressbar=True)
            mypooch.fetch("some-data-file.txt", downloader=progress_download)
            # Will print a progress bar to standard error like:
            # 100%|█████████████████████████████████████████| 336/336 [...]

        """
        self._assert_file_in_registry(fname)

        # Create the local data directory if it doesn't already exist
        if not self.abspath.exists():
            os.makedirs(str(self.abspath))

        full_path = self.abspath / fname
        url = self.get_url(fname)
        in_storage = full_path.exists()
        if not in_storage:
            action = "download"
        elif in_storage and file_hash(str(full_path)) != self.registry[fname]:
            action = "update"
        else:
            action = "fetch"

        if action in ("download", "update"):
            action_word = dict(download="Downloading", update="Updating")
            warn(
                "{} data file '{}' from remote data store '{}' to '{}'.".format(
                    action_word[action], fname, self.get_url(fname), str(self.path)
                )
            )

            parsed_url = parse_url(url)
            if parsed_url["protocol"] not in KNOWN_DOWNLOADERS:
                raise ValueError(
                    "Unrecognized URL protocol '{}' in '{}'. Must be one of {}.".format(
                        parsed_url["protocol"], url, KNOWN_DOWNLOADERS.keys()
                    )
                )

            if downloader is None:
<<<<<<< HEAD
                downloader = KNOWN_DOWNLOADERS[parsed_url["protocol"]]()
            # Stream the file to a temporary so that we can safely check its hash before
            # overwriting the original
=======
                downloader = HTTPDownloader()
            # Stream the file to a temporary so that we can safely check its
            # hash before overwriting the original
>>>>>>> 0809acd1
            tmp = tempfile.NamedTemporaryFile(delete=False, dir=str(self.abspath))
            # Close the temp file so that the downloader can decide how to
            # opened it
            tmp.close()
            try:
                downloader(url, tmp.name, self)
                self._check_download_hash(fname, tmp.name)
                # Ensure the parent directory exists in case the file is in a
                # subdirectory. Otherwise, move will cause an error.
                if not os.path.exists(str(full_path.parent)):
                    os.makedirs(str(full_path.parent))
                shutil.move(tmp.name, str(full_path))
            finally:
                if os.path.exists(tmp.name):
                    os.remove(tmp.name)

        if processor is not None:
            return processor(str(full_path), action, self)

        return str(full_path)

    def _assert_file_in_registry(self, fname):
        """
        Check if a file is in the registry and raise :class:`ValueError` if
        it's not.
        """
        if fname not in self.registry:
            raise ValueError("File '{}' is not in the registry.".format(fname))

    def get_url(self, fname):
        """
        Get the full URL to download a file in the registry.

        Parameters
        ----------
        fname : str
            The file name (relative to the *base_url* of the remote data
            storage) to fetch from the local storage.

        """
        self._assert_file_in_registry(fname)
        return self.urls.get(fname, "".join([self.base_url, fname]))

    def _check_download_hash(self, fname, downloaded):
        """
        Check the hash of the downloaded file against the one in the registry.

        Parameters
        ----------
        fname : str
            The file name in the registry.
        downloaded : str
            The pull path to the downloaded file.

        Raises
        ------
        :class:`ValueError`
            If the hashes don't match.

        """
        tmphash = file_hash(downloaded)
        if tmphash != self.registry[fname]:
            raise ValueError(
                "Hash of downloaded file '{}' doesn't match the entry in the registry:"
                " Expected '{}' and got '{}'.".format(
                    downloaded, self.registry[fname], tmphash
                )
            )

    def load_registry(self, fname):
        """
        Load entries from a file and add them to the registry.

        Use this if you are managing many files.

        Each line of the file should have file name and its SHA256 hash
        separate by a space. Only one file per line is allowed. Custom download
        URLs for individual files can be specified as a third element on the
        line.

        Parameters
        ----------
        fname : str | fileobj
            Path (or open file object) to the registry file.

        """
        with contextlib.ExitStack() as stack:
            if hasattr(fname, "read"):
                # It's a file object
                fin = fname
            else:
                # It's a file path
                fin = stack.enter_context(open(fname))

            for linenum, line in enumerate(fin):
                if isinstance(line, bytes):
                    line = line.decode("utf-8")

                elements = line.strip().split()
                if len(elements) > 3 or len(elements) < 2:
                    raise OSError(
                        "Expected 2 or 3 elements in line {} but got {}.".format(
                            linenum, len(elements)
                        )
                    )
                file_name = elements[0]
                file_sha256 = elements[1]
                if len(elements) == 3:
                    file_url = elements[2]
                    self.urls[file_name] = file_url
                self.registry[file_name] = file_sha256

    def is_available(self, fname):
        """
        Check availability of a remote file without downloading it.

        Use this method when working with large files to check if they are
        available for download.

        Parameters
        ----------
        fname : str
            The file name (relative to the *base_url* of the remote data
            storage) to fetch from the local storage.

        Returns
        -------
        status : bool
            True if the file is available for download. False otherwise.

        """
        self._assert_file_in_registry(fname)
        source = self.get_url(fname)
        parsed_url = parse_url(source)

        if parsed_url["protocol"] == "ftp":
            directory = os.path.dirname(parsed_url["path"])
            ftp = ftplib.FTP()
            ftp.connect(host=parsed_url["netloc"])
            try:
                ftp.login()
                response = parsed_url["path"] in ftp.nlst(directory)
                return response
            except Exception as e:
                raise e
            finally:
                ftp.close()

        response = requests.head(source, allow_redirects=True)
        return bool(response.status_code == 200)<|MERGE_RESOLUTION|>--- conflicted
+++ resolved
@@ -389,15 +389,9 @@
                 )
 
             if downloader is None:
-<<<<<<< HEAD
                 downloader = KNOWN_DOWNLOADERS[parsed_url["protocol"]]()
-            # Stream the file to a temporary so that we can safely check its hash before
-            # overwriting the original
-=======
-                downloader = HTTPDownloader()
             # Stream the file to a temporary so that we can safely check its
             # hash before overwriting the original
->>>>>>> 0809acd1
             tmp = tempfile.NamedTemporaryFile(delete=False, dir=str(self.abspath))
             # Close the temp file so that the downloader can decide how to
             # opened it
