--- conflicted
+++ resolved
@@ -337,22 +337,9 @@
         os.makedirs(str(self.abspath), exist_ok=True)
 
         url = self.get_url(fname)
-<<<<<<< HEAD
         full_path = self.abspath / fname
         known_hash = self.registry[fname]
         action, verb = download_action(full_path, known_hash)
-=======
-        known_hash = self.registry[fname]
-
-        in_storage = full_path.exists()
-
-        if not in_storage:
-            action = "download"
-        elif not hash_matches(str(full_path), known_hash):
-            action = "update"
-        else:
-            action = "fetch"
->>>>>>> 4f66acf2
 
         if action in ("download", "update"):
             get_logger().info(
@@ -362,27 +349,7 @@
             if downloader is None:
                 downloader = choose_downloader(url)
 
-<<<<<<< HEAD
             stream_download(url, full_path, known_hash, downloader, pooch=self)
-=======
-            # Stream the file to a temporary so that we can safely check its
-            # hash before overwriting the original
-            tmp = tempfile.NamedTemporaryFile(delete=False, dir=str(self.abspath))
-            # Close the temp file so that the downloader can decide how to
-            # opened it
-            tmp.close()
-            try:
-                downloader(url, tmp.name, self)
-                hash_matches(tmp.name, known_hash, strict=True)
-                # Ensure the parent directory exists in case the file is in a
-                # subdirectory. Otherwise, move will cause an error.
-                if not os.path.exists(str(full_path.parent)):
-                    os.makedirs(str(full_path.parent))
-                shutil.move(tmp.name, str(full_path))
-            finally:
-                if os.path.exists(tmp.name):
-                    os.remove(tmp.name)
->>>>>>> 4f66acf2
 
         if processor is not None:
             return processor(str(full_path), action, self)
@@ -551,11 +518,5 @@
     # before overwriting the original.
     with temporary_file(path=str(fname.parent)) as tmp:
         downloader(url, tmp, pooch)
-        if not hash_matches(tmp, known_hash):
-            raise ValueError(
-                "Hash of downloaded file '{}' doesn't match the entry in the"
-                " registry. Expected '{}' and got '{}'.".format(
-                    fname, known_hash, file_hash(tmp, alg=hash_algorithm(known_hash)),
-                )
-            )
+        hash_matches(tmp, known_hash, strict=True)
         shutil.move(tmp, str(fname))