--- conflicted
+++ resolved
@@ -249,26 +249,10 @@
         fname : str
             The file name (relative to the *base_url* of the remote data storage) to
             fetch from the local storage.
-<<<<<<< HEAD
-        hook : None or callable
-            If not None, then a function (or callable object) that will be called before
-            returning the full path and after the file has been downloaded.
-            The function **must** take as arguments (in order):
-
-            * ``fname``: the full path of the file in the local data storage
-            * ``action``: either "download" (file doesn't exist and will be downloaded),
-              "update" (file is outdated and will be downloaded), or "fetch" (file
-              exists and is updated so no download is necessary).
-            * ``pooch``: this instance of the :class:`pooch.Pooch` class.
-
-            The return value should be a full path to a file. This is what will be
-            returned by *fetch* in place of the original file path.
-=======
         processor : None or callable
             If not None, then a function (or callable object) that will be called
             before returning the full path and after the file has been downloaded (if
             required). See below.
->>>>>>> 9cd33d68
 
         Returns
         -------
@@ -304,6 +288,7 @@
                 the original file path.
                 '''
                 ...
+                return full_path
 
         """
         self._assert_file_in_registry(fname)
@@ -329,7 +314,6 @@
                     action_word[action], fname, self.get_url(fname), str(self.path)
                 )
             )
-<<<<<<< HEAD
             downloader = HTTPDownloader()
             # Stream the file to a temporary so that we can safely check its hash before
             # overwriting the original
@@ -348,14 +332,8 @@
                 if os.path.exists(tmp.name):
                     os.remove(tmp.name)
 
-        if hook is not None:
-            return hook(str(full_path), action, self)
-=======
-            self._download_file(fname)
-
         if processor is not None:
             return processor(str(full_path), action, self)
->>>>>>> 9cd33d68
 
         return str(full_path)
 
