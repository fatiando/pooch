"""
The main Pooch class and a factory function for it.
"""
import contextlib
import os
from pathlib import Path
import shutil
import tempfile
import ftplib
import hashlib

import requests
from .utils import (
    file_hash,
    check_version,
    parse_url,
    get_logger,
    make_local_storage,
    hash_algorithm,
    hash_matches,
<<<<<<< HEAD
    os_cache,
    make_unique_file_name,
=======
>>>>>>> d5727a39
)
from .downloaders import HTTPDownloader, FTPDownloader

KNOWN_DOWNLOADERS = {
    "ftp": FTPDownloader,
    "https": HTTPDownloader,
    "http": HTTPDownloader,
}


def retrieve(url, hash, path=None, fname=None, processor=None, downloader=None):
    """
    """
    if path is None:
        path = os_cache("pooch")
    # Normalize the path and make sure it's an absolute path
    path = Path(os.path.abspath(os.path.expanduser(str(path))))
    # Create the local data directory if it doesn't already exist
    os.makedirs(str(path), exist_ok=True)

    in_storage = full_path.exists()

    if not in_storage:
        action = "download"
    elif not hash_matches(str(full_path), self.registry[fname]):
        action = "update"
    else:
        action = "fetch"

    if action in ("download", "update"):
        action_word = dict(download="Downloading", update="Updating")
        get_logger().info(
            "%s data file '%s' from remote data store '%s' to '%s'.",
            action_word[action],
            fname,
            self.get_url(fname),
            str(self.path),
        )

        parsed_url = parse_url(url)
        if parsed_url["protocol"] not in KNOWN_DOWNLOADERS:
            raise ValueError(
                "Unrecognized URL protocol '{}' in '{}'. Must be one of {}.".format(
                    parsed_url["protocol"], url, KNOWN_DOWNLOADERS.keys()
                )
            )

        if downloader is None:
            downloader = KNOWN_DOWNLOADERS[parsed_url["protocol"]]()
        # Stream the file to a temporary so that we can safely check its
        # hash before overwriting the original
        tmp = tempfile.NamedTemporaryFile(delete=False, dir=str(self.abspath))
        # Close the temp file so that the downloader can decide how to
        # opened it
        tmp.close()
        try:
            downloader(url, tmp.name, self)
            if not hash_matches(tmp.name, self.registry[fname]):
                raise ValueError(
                    "Hash of downloaded file '{}' doesn't match the entry in the"
                    " registry. Expected '{}' and got '{}'.".format(
                        fname,
                        self.registry[fname],
                        file_hash(tmp.name, alg=hash_algorithm(self.registry[fname])),
                    )
                )
            # Ensure the parent directory exists in case the file is in a
            # subdirectory. Otherwise, move will cause an error.
            if not os.path.exists(str(full_path.parent)):
                os.makedirs(str(full_path.parent))
            shutil.move(tmp.name, str(full_path))
        finally:
            if os.path.exists(tmp.name):
                os.remove(tmp.name)

    if processor is not None:
        return processor(str(full_path), action, self)


def create(
    path,
    base_url,
    version=None,
    version_dev="master",
    env=None,
    registry=None,
    urls=None,
):
    """
    Create a :class:`~pooch.Pooch` with sensible defaults to fetch data files.

    If a version string is given, the Pooch will be versioned, meaning that the
    local storage folder and the base URL depend on the project version. This
    is necessary if your users have multiple versions of your library installed
    (using virtual environments) and you updated the data files between
    versions. Otherwise, every time a user switches environments would trigger
    a re-download of the data. The version string will be appended to the local
    storage path (for example, ``~/.mypooch/cache/v0.1``) and inserted into the
    base URL (for example,
    ``https://github.com/fatiando/pooch/raw/v0.1/data``). If the version string
    contains ``+XX.XXXXX``, it will be interpreted as a development version.

    Parameters
    ----------
    path : str, PathLike, list or tuple
        The path to the local data storage folder. If this is a list or tuple,
        we'll join the parts with the appropriate separator. The *version* will
        be appended to the end of this path. Use :func:`pooch.os_cache` for a
        sensible default.
    base_url : str
        Base URL for the remote data source. All requests will be made relative
        to this URL. The string should have a ``{version}`` formatting mark in
        it. We will call ``.format(version=version)`` on this string. If the
        URL is a directory path, it must end in a ``'/'`` because we will not
        include it.
    version : str or None
        The version string for your project. Should be PEP440 compatible. If
        None is given, will not attempt to format *base_url* and no subfolder
        will be appended to *path*.
    version_dev : str
        The name used for the development version of a project. If your data is
        hosted on Github (and *base_url* is a Github raw link), then
        ``"master"`` is a good choice (default). Ignored if *version* is None.
    env : str or None
        An environment variable that can be used to overwrite *path*. This
        allows users to control where they want the data to be stored. We'll
        append *version* to the end of this value as well.
    registry : dict or None
        A record of the files that are managed by this Pooch. Keys should be
        the file names and the values should be their hashes. Only files
        in the registry can be fetched from the local storage. Files in
        subdirectories of *path* **must use Unix-style separators** (``'/'``)
        even on Windows.
    urls : dict or None
        Custom URLs for downloading individual files in the registry. A
        dictionary with the file names as keys and the custom URLs as values.
        Not all files in *registry* need an entry in *urls*. If a file has an
        entry in *urls*, the *base_url* will be ignored when downloading it in
        favor of ``urls[fname]``.

    Returns
    -------
    pooch : :class:`~pooch.Pooch`
        The :class:`~pooch.Pooch` initialized with the given arguments.

    Examples
    --------

    Create a :class:`~pooch.Pooch` for a release (v0.1):

    >>> pup = create(path="myproject",
    ...              base_url="http://some.link.com/{version}/",
    ...              version="v0.1",
    ...              registry={"data.txt": "9081wo2eb2gc0u..."})
    >>> print(pup.path.parts)  # The path is a pathlib.Path
    ('myproject', 'v0.1')
    >>> print(pup.base_url)
    http://some.link.com/v0.1/
    >>> print(pup.registry)
    {'data.txt': '9081wo2eb2gc0u...'}
    >>> print(pup.registry_files)
    ['data.txt']

    If this is a development version (12 commits ahead of v0.1), then the
    ``version_dev`` will be used (defaults to ``"master"``):

    >>> pup = create(path="myproject",
    ...              base_url="http://some.link.com/{version}/",
    ...              version="v0.1+12.do9iwd")
    >>> print(pup.path.parts)
    ('myproject', 'master')
    >>> print(pup.base_url)
    http://some.link.com/master/

    Versioning is optional (but highly encouraged):

    >>> pup = create(path="myproject",
    ...              base_url="http://some.link.com/",
    ...              registry={"data.txt": "9081wo2eb2gc0u..."})
    >>> print(pup.path.parts)  # The path is a pathlib.Path
    ('myproject',)
    >>> print(pup.base_url)
    http://some.link.com/

    To place the storage folder at a subdirectory, pass in a list and we'll
    join the path for you using the appropriate separator for your operating
    system:

    >>> pup = create(path=["myproject", "cache", "data"],
    ...              base_url="http://some.link.com/{version}/",
    ...              version="v0.1")
    >>> print(pup.path.parts)
    ('myproject', 'cache', 'data', 'v0.1')

    The user can overwrite the storage path by setting an environment variable:

    >>> # The variable is not set so we'll use *path*
    >>> pup = create(path=["myproject", "not_from_env"],
    ...              base_url="http://some.link.com/{version}/",
    ...              version="v0.1",
    ...              env="MYPROJECT_DATA_DIR")
    >>> print(pup.path.parts)
    ('myproject', 'not_from_env', 'v0.1')
    >>> # Set the environment variable and try again
    >>> import os
    >>> os.environ["MYPROJECT_DATA_DIR"] = os.path.join("myproject", "env")
    >>> pup = create(path=["myproject", "not_env"],
    ...              base_url="http://some.link.com/{version}/",
    ...              version="v0.1",
    ...              env="MYPROJECT_DATA_DIR")
    >>> print(pup.path.parts)
    ('myproject', 'env', 'v0.1')

    """
    if version is not None:
        version = check_version(version, fallback=version_dev)
        base_url = base_url.format(version=version)
    path = make_local_storage(path, env, version)
    pup = Pooch(path=path, base_url=base_url, registry=registry, urls=urls)
    return pup


class Pooch:
    """
    Manager for a local data storage that can fetch from a remote source.

    Avoid creating ``Pooch`` instances directly. Use :func:`pooch.create`
    instead.

    Parameters
    ----------
    path : str
        The path to the local data storage folder. The path must exist in the
        file system.
    base_url : str
        Base URL for the remote data source. All requests will be made relative
        to this URL.
    registry : dict or None
        A record of the files that are managed by this good boy. Keys should be
        the file names and the values should be their hashes. Only files
        in the registry can be fetched from the local storage. Files in
        subdirectories of *path* **must use Unix-style separators** (``'/'``)
        even on Windows.
    urls : dict or None
        Custom URLs for downloading individual files in the registry. A
        dictionary with the file names as keys and the custom URLs as values.
        Not all files in *registry* need an entry in *urls*. If a file has an
        entry in *urls*, the *base_url* will be ignored when downloading it in
        favor of ``urls[fname]``.

    """

    def __init__(self, path, base_url, registry=None, urls=None):
        self.path = path
        self.base_url = base_url
        if registry is None:
            registry = dict()
        self.registry = registry
        if urls is None:
            urls = dict()
        self.urls = dict(urls)

    @property
    def abspath(self):
        "Absolute path to the local storage"
        return Path(os.path.abspath(os.path.expanduser(str(self.path))))

    @property
    def registry_files(self):
        "List of file names on the registry"
        return list(self.registry)

    def fetch(self, fname, processor=None, downloader=None):
        """
        Get the absolute path to a file in the local storage.

        If it's not in the local storage, it will be downloaded. If the hash of
        the file in local storage doesn't match the one in the registry, will
        download a new copy of the file. This is considered a sign that the
        file was updated in the remote storage. If the hash of the downloaded
        file still doesn't match the one in the registry, will raise an
        exception to warn of possible file corruption.

        Post-processing actions sometimes need to be taken on downloaded files
        (unzipping, conversion to a more efficient format, etc). If these
        actions are time or memory consuming, it would be best to do this only
        once when the file is actually downloaded. Use the *processor* argument
        to specify a function that is executed after the downloaded (if
        required) to perform these actions. See below.

        Custom file downloaders can be provided through the *downloader*
        argument. By default, files are downloaded over HTTP. If the server for
        a given file requires authentication (username and password) or if the
        file is served over FTP, use custom downloaders that support these
        features. Downloaders can also be used to print custom messages (like a
        progress bar), etc. See below for details.

        Parameters
        ----------
        fname : str
            The file name (relative to the *base_url* of the remote data
            storage) to fetch from the local storage.
        processor : None or callable
            If not None, then a function (or callable object) that will be
            called before returning the full path and after the file has been
            downloaded (if required). See below for details.
        downloader : None or callable
            If not None, then a function (or callable object) that will be
            called to download a given URL to a provided local file name. By
            default, downloads are done through HTTP without authentication
            using :class:`pooch.HTTPDownloader`. See below for details.

        Returns
        -------
        full_path : str
            The absolute path (including the file name) of the file in the
            local storage.

        Notes
        -----

        **Processor** functions should have the following format:

        .. code:: python

            def myprocessor(fname, action, pooch):
                '''
                Processes the downloaded file and returns a new file name.

                The function **must** take as arguments (in order):

                fname : str
                    The full path of the file in the local data storage
                action : str
                    Either: "download" (file doesn't exist and will be
                    downloaded), "update" (file is outdated and will be
                    downloaded), or "fetch" (file exists and is updated so no
                    download is necessary).
                pooch : pooch.Pooch
                    The instance of the Pooch class that is calling this
                    function.

                The return value can be anything but is usually a full path to
                a file (or list of files). This is what will be returned by
                *fetch* in place of the original file path.
                '''
                ...
                return full_path

        **Downloader** functions should have the following format:

        .. code:: python

            def mydownloader(url, output_file, pooch):
                '''
                Download a file from the given URL to the given local file.

                The function **must** take as arguments (in order):

                url : str
                    The URL to the file you want to download.
                output_file : str or file-like object
                    Path (and file name) to which the file will be downloaded.
                pooch : pooch.Pooch
                    The instance of the Pooch class that is calling this
                    function.

                No return value is required.
                '''
                ...

        **Authentication** through HTTP can be handled by
        :class:`pooch.HTTPDownloader`:

        .. code:: python

            authdownload = HTTPDownloader(auth=(username, password))
            mypooch.fetch("some-data-file.txt", downloader=authdownload)

        **Progress bar** for the download can be printed by
        :class:`pooch.HTTPDownloader` by passing the argument
        ``progressbar=True``:

        .. code:: python

            progress_download = HTTPDownloader(progressbar=True)
            mypooch.fetch("some-data-file.txt", downloader=progress_download)
            # Will print a progress bar to standard error like:
            # 100%|█████████████████████████████████████████| 336/336 [...]

        """
        self._assert_file_in_registry(fname)
        full_path = self.abspath / fname
        url = self.get_url(fname)

        # Create the local data directory if it doesn't already exist
        os.makedirs(str(self.abspath), exist_ok=True)

        in_storage = full_path.exists()

        if not in_storage:
            action = "download"
        elif not hash_matches(str(full_path), self.registry[fname]):
            action = "update"
        else:
            action = "fetch"

        if action in ("download", "update"):
            action_word = dict(download="Downloading", update="Updating")
            get_logger().info(
                "%s data file '%s' from remote data store '%s' to '%s'.",
                action_word[action],
                fname,
                self.get_url(fname),
                str(self.path),
            )

            parsed_url = parse_url(url)
            if parsed_url["protocol"] not in KNOWN_DOWNLOADERS:
                raise ValueError(
                    "Unrecognized URL protocol '{}' in '{}'. Must be one of {}.".format(
                        parsed_url["protocol"], url, KNOWN_DOWNLOADERS.keys()
                    )
                )

            if downloader is None:
                downloader = KNOWN_DOWNLOADERS[parsed_url["protocol"]]()
            # Stream the file to a temporary so that we can safely check its
            # hash before overwriting the original
            tmp = tempfile.NamedTemporaryFile(delete=False, dir=str(self.abspath))
            # Close the temp file so that the downloader can decide how to
            # opened it
            tmp.close()
            try:
                downloader(url, tmp.name, self)
                if not hash_matches(tmp.name, self.registry[fname]):
                    raise ValueError(
                        "Hash of downloaded file '{}' doesn't match the entry in the"
                        " registry. Expected '{}' and got '{}'.".format(
                            fname,
                            self.registry[fname],
<<<<<<< HEAD
                            file_hash(tmp.name, alg=hash_algorithm(self.registry[fname])),
=======
                            file_hash(
                                tmp.name, alg=hash_algorithm(self.registry[fname])
                            ),
>>>>>>> d5727a39
                        )
                    )
                # Ensure the parent directory exists in case the file is in a
                # subdirectory. Otherwise, move will cause an error.
                if not os.path.exists(str(full_path.parent)):
                    os.makedirs(str(full_path.parent))
                shutil.move(tmp.name, str(full_path))
            finally:
                if os.path.exists(tmp.name):
                    os.remove(tmp.name)

        if processor is not None:
            return processor(str(full_path), action, self)

        return str(full_path)

    def _assert_file_in_registry(self, fname):
        """
        Check if a file is in the registry and raise :class:`ValueError` if
        it's not.
        """
        if fname not in self.registry:
            raise ValueError("File '{}' is not in the registry.".format(fname))

    def get_url(self, fname):
        """
        Get the full URL to download a file in the registry.

        Parameters
        ----------
        fname : str
            The file name (relative to the *base_url* of the remote data
            storage) to fetch from the local storage.

        """
        self._assert_file_in_registry(fname)
        return self.urls.get(fname, "".join([self.base_url, fname]))

    def load_registry(self, fname):
        """
        Load entries from a file and add them to the registry.

        Use this if you are managing many files.

        Each line of the file should have file name and its hash separated by
        a space. Hash can specify checksum algorithm using "alg:hash" format.
        In case no algorithm is provided, SHA256 is used by default.
        Only one file per line is allowed. Custom download URLs for individual
        files can be specified as a third element on the line.

        Parameters
        ----------
        fname : str | fileobj
            Path (or open file object) to the registry file.

        """
        with contextlib.ExitStack() as stack:
            if hasattr(fname, "read"):
                # It's a file object
                fin = fname
            else:
                # It's a file path
                fin = stack.enter_context(open(fname))

            for linenum, line in enumerate(fin):
                if isinstance(line, bytes):
                    line = line.decode("utf-8")

                elements = line.strip().split()
                if not len(elements) in [0, 2, 3]:
                    raise OSError(
                        "Invalid entry in Pooch registry file '{}': "
                        "expected 2 or 3 elements in line {} but got {}. "
                        "Offending entry: '{}'".format(
                            fname, linenum + 1, len(elements), line
                        )
                    )
                if elements:
                    file_name = elements[0]
                    file_checksum = elements[1]
                    if len(elements) == 3:
                        file_url = elements[2]
                        self.urls[file_name] = file_url
                    self.registry[file_name] = file_checksum

    def is_available(self, fname):
        """
        Check availability of a remote file without downloading it.

        Use this method when working with large files to check if they are
        available for download.

        Parameters
        ----------
        fname : str
            The file name (relative to the *base_url* of the remote data
            storage) to fetch from the local storage.

        Returns
        -------
        status : bool
            True if the file is available for download. False otherwise.

        """
        self._assert_file_in_registry(fname)
        source = self.get_url(fname)
        parsed_url = parse_url(source)
        if parsed_url["protocol"] == "ftp":
            directory = os.path.dirname(parsed_url["path"])
            ftp = ftplib.FTP()
            ftp.connect(host=parsed_url["netloc"])
            try:
                ftp.login()
                available = parsed_url["path"] in ftp.nlst(directory)
            finally:
                ftp.close()
        else:
            response = requests.head(source, allow_redirects=True)
            available = bool(response.status_code == 200)
        return available<|MERGE_RESOLUTION|>--- conflicted
+++ resolved
@@ -18,11 +18,8 @@
     make_local_storage,
     hash_algorithm,
     hash_matches,
-<<<<<<< HEAD
     os_cache,
     make_unique_file_name,
-=======
->>>>>>> d5727a39
 )
 from .downloaders import HTTPDownloader, FTPDownloader
 
@@ -415,12 +412,12 @@
 
         """
         self._assert_file_in_registry(fname)
+
+        # Create the local data directory if it doesn't already exist
+        os.makedirs(str(self.abspath), exist_ok=True)
+
         full_path = self.abspath / fname
         url = self.get_url(fname)
-
-        # Create the local data directory if it doesn't already exist
-        os.makedirs(str(self.abspath), exist_ok=True)
-
         in_storage = full_path.exists()
 
         if not in_storage:
@@ -464,13 +461,9 @@
                         " registry. Expected '{}' and got '{}'.".format(
                             fname,
                             self.registry[fname],
-<<<<<<< HEAD
-                            file_hash(tmp.name, alg=hash_algorithm(self.registry[fname])),
-=======
                             file_hash(
                                 tmp.name, alg=hash_algorithm(self.registry[fname])
                             ),
->>>>>>> d5727a39
                         )
                     )
                 # Ensure the parent directory exists in case the file is in a
