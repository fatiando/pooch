--- conflicted
+++ resolved
@@ -1,11 +1,7 @@
 """
 Download hooks for Pooch.fetch
 """
-<<<<<<< HEAD
-=======
-from __future__ import print_function
 import sys
->>>>>>> e1df9d45
 
 import requests
 
