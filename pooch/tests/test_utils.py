--- conflicted
+++ resolved
@@ -16,11 +16,8 @@
     make_local_storage,
     file_hash,
     hash_matches,
-<<<<<<< HEAD
+    temporary_file,
     unique_file_name,
-=======
-    temporary_file,
->>>>>>> d8965aed
 )
 from .utils import check_tiny_data, capture_log
 
@@ -206,6 +203,16 @@
             hash_matches(fname, bad_hash, strict=True)
 
 
+def test_hash_matches_none():
+    "The hash checking function should always returns True if known_hash=None"
+    fname = os.path.join(DATA_DIR, "tiny-data.txt")
+    assert hash_matches(fname, known_hash=None)
+    # Should work even if the file is invalid
+    assert hash_matches(fname="", known_hash=None)
+    # strict should cause an error if this wasn't working
+    assert hash_matches(fname, known_hash=None, strict=True)
+
+
 def test_temporary_file():
     "Make sure the file is writable and cleaned up in the end"
     with temporary_file() as tmp:
