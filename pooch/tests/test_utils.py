--- conflicted
+++ resolved
@@ -166,7 +166,32 @@
         assert not hash_matches(fname, known_hash)
 
 
-<<<<<<< HEAD
+def test_hash_matches_strict():
+    "Make sure the hash checking function raises an exception if strict"
+    fname = os.path.join(DATA_DIR, "tiny-data.txt")
+    check_tiny_data(fname)
+    with open(fname, "rb") as fin:
+        data = fin.read()
+    # Check if the check passes
+    hasher = hashlib.new("sha256")
+    hasher.update(data)
+    known_hash = "{}".format(hasher.hexdigest())
+    assert hash_matches(fname, known_hash, strict=True)
+    for alg in ("sha512", "md5"):
+        hasher = hashlib.new(alg)
+        hasher.update(data)
+        known_hash = "{}:{}".format(alg, hasher.hexdigest())
+        assert hash_matches(fname, known_hash, strict=True)
+    # And also if it fails
+    bad_hash = "p98oh2dl2j2h2p8e9yfho3fi2e9fhd"
+    with pytest.raises(ValueError):
+        hash_matches(fname, bad_hash, strict=True)
+    for alg in ("sha512", "md5"):
+        bad_hash = "{}:p98oh2dl2j2h2p8e9yfho3fi2e9fhd".format(alg)
+        with pytest.raises(ValueError):
+            hash_matches(fname, bad_hash, strict=True)
+
+
 def test_temporary_file():
     "Make sure the file is writable and cleaned up in the end"
     with temporary_file() as tmp:
@@ -198,30 +223,4 @@
             assert Path(tmp).exists()
             raise ValueError("Nooooooooo!")
     except ValueError:
-        assert not Path(tmp).exists()
-=======
-def test_hash_matches_strict():
-    "Make sure the hash checking function raises an exception if strict"
-    fname = os.path.join(DATA_DIR, "tiny-data.txt")
-    check_tiny_data(fname)
-    with open(fname, "rb") as fin:
-        data = fin.read()
-    # Check if the check passes
-    hasher = hashlib.new("sha256")
-    hasher.update(data)
-    known_hash = "{}".format(hasher.hexdigest())
-    assert hash_matches(fname, known_hash, strict=True)
-    for alg in ("sha512", "md5"):
-        hasher = hashlib.new(alg)
-        hasher.update(data)
-        known_hash = "{}:{}".format(alg, hasher.hexdigest())
-        assert hash_matches(fname, known_hash, strict=True)
-    # And also if it fails
-    bad_hash = "p98oh2dl2j2h2p8e9yfho3fi2e9fhd"
-    with pytest.raises(ValueError):
-        hash_matches(fname, bad_hash, strict=True)
-    for alg in ("sha512", "md5"):
-        bad_hash = "{}:p98oh2dl2j2h2p8e9yfho3fi2e9fhd".format(alg)
-        with pytest.raises(ValueError):
-            hash_matches(fname, bad_hash, strict=True)
->>>>>>> 4f66acf2
+        assert not Path(tmp).exists()