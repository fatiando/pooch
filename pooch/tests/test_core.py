# Copyright (c) 2018 The Pooch Developers.
# Distributed under the terms of the BSD 3-Clause License.
# SPDX-License-Identifier: BSD-3-Clause
#
# This code is part of the Fatiando a Terra project (https://www.fatiando.org)
#
"""
Test the core class and factory function.
"""
import hashlib
import os
from pathlib import Path
from tempfile import TemporaryDirectory

import pytest

from ..core import Pooch, retrieve, download_action, stream_download
from ..utils import get_logger, temporary_file, os_cache
from ..hashes import file_hash, hash_matches

# Import the core module so that we can monkeypatch some functions
from .. import core
from ..downloaders import HTTPDownloader

from .utils import (
    pooch_test_url,
    pooch_test_figshare_url,
    pooch_test_zenodo_url,
    pooch_test_registry,
    check_tiny_data,
    check_large_data,
    capture_log,
    make_tmp_path,
)

# FTP doesn't work on Travis CI so need to be able to skip tests there
ON_TRAVIS = bool(os.environ.get("TRAVIS", None))
DATA_DIR = str(Path(__file__).parent / "data")
REGISTRY = pooch_test_registry()
BASEURL = pooch_test_url()
FIGSHAREURL = pooch_test_figshare_url()
ZENODOURL = pooch_test_zenodo_url()
REGISTRY_CORRUPTED = {
    # The same data file but I changed the hash manually to a wrong one
    "tiny-data.txt": "098h0894dba14b12085eacb204284b97e362f4f3e5a5807693cc90ef415c1b2d"
}


<<<<<<< HEAD
@pytest.fixture
def pooch_tmp_path(tmp_path):
    """
    Mirror the test data folder on a temporary directory. Needed to avoid
    permission errors when pooch is installed on a non-writable path.
    """
    return make_tmp_path(DATA_DIR, tmp_path)


=======
@pytest.mark.network
>>>>>>> be3f32db
def test_retrieve():
    "Try downloading some data with retrieve"
    with TemporaryDirectory() as local_store:
        data_file = "tiny-data.txt"
        url = BASEURL + data_file
        # Check that the logs say that the file is being downloaded
        with capture_log() as log_file:
            fname = retrieve(url, known_hash=None, path=local_store)
            logs = log_file.getvalue()
            assert logs.split()[0] == "Downloading"
            assert "SHA256 hash of downloaded file:" in logs
            assert REGISTRY[data_file] in logs
        # Check that the downloaded file has the right content
        assert data_file == fname[-len(data_file) :]
        check_tiny_data(fname)
        assert file_hash(fname) == REGISTRY[data_file]
        # Check that no logging happens when not downloading
        with capture_log() as log_file:
            fname = retrieve(url, known_hash=None, path=local_store)
            assert log_file.getvalue() == ""
        with capture_log() as log_file:
            fname = retrieve(url, known_hash=REGISTRY[data_file], path=local_store)
            assert log_file.getvalue() == ""


@pytest.mark.network
def test_retrieve_fname():
    "Try downloading some data with retrieve and setting the file name"
    with TemporaryDirectory() as local_store:
        data_file = "tiny-data.txt"
        url = BASEURL + data_file
        # Check that the logs say that the file is being downloaded
        with capture_log() as log_file:
            fname = retrieve(url, known_hash=None, path=local_store, fname=data_file)
            logs = log_file.getvalue()
            assert logs.split()[0] == "Downloading"
            assert "SHA256 hash of downloaded file:" in logs
            assert REGISTRY[data_file] in logs
        # Check that the downloaded file has the right name and content
        assert data_file == os.path.split(fname)[1]
        check_tiny_data(fname)
        assert file_hash(fname) == REGISTRY[data_file]


@pytest.mark.network
def test_retrieve_default_path():
    "Try downloading some data with retrieve to the default cache location"
    data_file = "tiny-data.txt"
    url = BASEURL + data_file
    expected_location = os_cache("pooch") / data_file
    try:
        # Check that the logs say that the file is being downloaded
        with capture_log() as log_file:
            fname = retrieve(url, known_hash=None, fname=data_file)
            logs = log_file.getvalue()
            assert logs.split()[0] == "Downloading"
            assert str(os_cache("pooch").resolve()) in logs
            assert "SHA256 hash of downloaded file" in logs
            assert REGISTRY[data_file] in logs
        # Check that the downloaded file has the right content
        assert fname == str(expected_location.resolve())
        check_tiny_data(fname)
        assert file_hash(fname) == REGISTRY[data_file]
    finally:
        if os.path.exists(str(expected_location)):
            os.remove(str(expected_location))


def test_pooch_local(pooch_tmp_path):
    "Setup a pooch that already has the local data and test the fetch."
    pup = Pooch(path=pooch_tmp_path, base_url="some bogus URL", registry=REGISTRY)
    true = str(pooch_tmp_path / "tiny-data.txt")
    fname = pup.fetch("tiny-data.txt")
    assert true == fname
    check_tiny_data(fname)


@pytest.mark.network
@pytest.mark.parametrize(
    "url", [BASEURL, FIGSHAREURL, ZENODOURL], ids=["https", "figshare", "zenodo"]
)
def test_pooch_custom_url(url):
    "Have pooch download the file from URL that is not base_url"
    with TemporaryDirectory() as local_store:
        path = Path(local_store)
        urls = {"tiny-data.txt": url + "tiny-data.txt"}
        # Setup a pooch in a temp dir
        pup = Pooch(path=path, base_url="", registry=REGISTRY, urls=urls)
        # Check that the logs say that the file is being downloaded
        with capture_log() as log_file:
            fname = pup.fetch("tiny-data.txt")
            logs = log_file.getvalue()
            assert logs.split()[0] == "Downloading"
            assert logs.split()[-1] == f"'{path}'."
        check_tiny_data(fname)
        # Check that no logging happens when there are no events
        with capture_log() as log_file:
            fname = pup.fetch("tiny-data.txt")
            assert log_file.getvalue() == ""


@pytest.mark.network
@pytest.mark.parametrize(
    "url", [BASEURL, FIGSHAREURL, ZENODOURL], ids=["https", "figshare", "zenodo"]
)
def test_pooch_download(url):
    "Setup a pooch that has no local data and needs to download"
    with TemporaryDirectory() as local_store:
        path = Path(local_store)
        true_path = str(path / "tiny-data.txt")
        # Setup a pooch in a temp dir
        pup = Pooch(path=path, base_url=url, registry=REGISTRY)
        # Check that the logs say that the file is being downloaded
        with capture_log() as log_file:
            fname = pup.fetch("tiny-data.txt")
            logs = log_file.getvalue()
            assert logs.split()[0] == "Downloading"
            assert logs.split()[-1] == f"'{path}'."
        # Check that the downloaded file has the right content
        assert true_path == fname
        check_tiny_data(fname)
        assert file_hash(fname) == REGISTRY["tiny-data.txt"]
        # Check that no logging happens when not downloading
        with capture_log() as log_file:
            fname = pup.fetch("tiny-data.txt")
            assert log_file.getvalue() == ""


class FakeHashMatches:  # pylint: disable=too-few-public-methods
    "Create a fake version of hash_matches that fails n times"

    def __init__(self, nfailures):
        self.nfailures = nfailures
        self.failed = 0

    def hash_matches(self, *args, **kwargs):
        "Fail n times before finally passing"
        if self.failed < self.nfailures:
            self.failed += 1
            # Give it an invalid hash to force a failure
            return hash_matches(args[0], "bla", **kwargs)
        return hash_matches(*args, **kwargs)


@pytest.mark.network
def test_pooch_download_retry_off_by_default(monkeypatch):
    "Check that retrying the download is off by default"
    with TemporaryDirectory() as local_store:
        monkeypatch.setattr(core, "hash_matches", FakeHashMatches(3).hash_matches)
        # Setup a pooch without download retrying
        path = Path(local_store)
        pup = Pooch(path=path, base_url=BASEURL, registry=REGISTRY)
        # Make sure it fails with no retries
        with pytest.raises(ValueError) as error:
            with capture_log() as log_file:
                pup.fetch("tiny-data.txt")
        assert "does not match the known hash" in str(error)
        # Check that the log doesn't have the download retry message
        logs = log_file.getvalue().strip().split("\n")
        assert len(logs) == 1
        assert logs[0].startswith("Downloading")
        assert logs[0].endswith(f"'{path}'.")


class FakeSleep:  # pylint: disable=too-few-public-methods
    "Create a fake version of sleep that logs the specified times"

    def __init__(self):
        self.times = []

    def sleep(self, secs):
        "Store the time and doesn't sleep"
        self.times.append(secs)


@pytest.mark.network
def test_pooch_download_retry(monkeypatch):
    "Check that retrying the download works if the hash is different"
    with TemporaryDirectory() as local_store:
        monkeypatch.setattr(core, "hash_matches", FakeHashMatches(11).hash_matches)
        fakesleep = FakeSleep()
        monkeypatch.setattr(core.time, "sleep", fakesleep.sleep)
        # Setup a pooch with download retrying
        path = Path(local_store)
        true_path = str(path / "tiny-data.txt")
        retries = 11
        pup = Pooch(
            path=path, base_url=BASEURL, registry=REGISTRY, retry_if_failed=retries
        )
        # Check that the logs say that the download failed n times
        with capture_log() as log_file:
            fname = pup.fetch("tiny-data.txt")
            logs = log_file.getvalue().strip().split("\n")
            assert len(logs) == 1 + retries
            assert logs[0].startswith("Downloading")
            assert logs[0].endswith(f"'{path}'.")
            for i, line in zip(range(retries, 0, -1), logs[1:]):
                assert "Failed to download" in line
                plural = "s" if i > 1 else ""
                assert f"download again {i} more time{plural}." in line
            # Check that the sleep time increases but stops at 10s
            assert fakesleep.times == [1, 2, 3, 4, 5, 6, 7, 8, 9, 10, 10]
        # Check that the downloaded file has the right content
        assert true_path == fname
        check_tiny_data(fname)
        assert file_hash(fname) == REGISTRY["tiny-data.txt"]


@pytest.mark.network
def test_pooch_download_retry_fails_eventually(monkeypatch):
    "Check that retrying the download fails after the set amount of retries"
    with TemporaryDirectory() as local_store:
        monkeypatch.setattr(core, "hash_matches", FakeHashMatches(3).hash_matches)
        # Setup a pooch with insufficient retry attempts
        path = Path(local_store)
        pup = Pooch(path=path, base_url=BASEURL, registry=REGISTRY, retry_if_failed=1)
        # Make sure it fails with no retries
        with pytest.raises(ValueError) as error:
            # Check that the logs say that the download failed n times
            with capture_log() as log_file:
                pup.fetch("tiny-data.txt")
        logs = log_file.getvalue().strip().split("\n")
        assert len(logs) == 2
        assert logs[0].startswith("Downloading")
        assert logs[0].endswith(f"'{path}'.")
        assert "Failed to download" in logs[1]
        assert "download again 1 more time." in logs[1]
        assert "does not match the known hash" in str(error)


@pytest.mark.network
def test_pooch_logging_level():
    "Setup a pooch and check that no logging happens when the level is raised"
    with TemporaryDirectory() as local_store:
        path = Path(local_store)
        urls = {"tiny-data.txt": BASEURL + "tiny-data.txt"}
        # Setup a pooch in a temp dir
        pup = Pooch(path=path, base_url="", registry=REGISTRY, urls=urls)
        # Capture only critical logging events
        with capture_log("CRITICAL") as log_file:
            fname = pup.fetch("tiny-data.txt")
            assert log_file.getvalue() == ""
        check_tiny_data(fname)


@pytest.mark.network
def test_pooch_update():
    "Setup a pooch that already has the local data but the file is outdated"
    with TemporaryDirectory() as local_store:
        path = Path(local_store)
        # Create a dummy version of tiny-data.txt that is different from the
        # one in the remote storage
        true_path = str(path / "tiny-data.txt")
        with open(true_path, "w") as fin:
            fin.write("different data")
        # Setup a pooch in a temp dir
        pup = Pooch(path=path, base_url=BASEURL, registry=REGISTRY)
        # Check that the logs say that the file is being updated
        with capture_log() as log_file:
            fname = pup.fetch("tiny-data.txt")
            logs = log_file.getvalue()
            assert logs.split()[0] == "Updating"
            assert logs.split()[-1] == f"'{path}'."
        # Check that the updated file has the right content
        assert true_path == fname
        check_tiny_data(fname)
        assert file_hash(fname) == REGISTRY["tiny-data.txt"]
        # Check that no logging happens when not downloading
        with capture_log() as log_file:
            fname = pup.fetch("tiny-data.txt")
            assert log_file.getvalue() == ""


<<<<<<< HEAD
def test_pooch_corrupted(pooch_tmp_path):
=======
@pytest.mark.network
def test_pooch_corrupted():
>>>>>>> be3f32db
    "Raise an exception if the file hash doesn't match the registry"
    # Test the case where the file wasn't in the directory
    with TemporaryDirectory() as local_store:
        path = os.path.abspath(local_store)
        pup = Pooch(path=path, base_url=BASEURL, registry=REGISTRY_CORRUPTED)
        with capture_log() as log_file:
            with pytest.raises(ValueError) as error:
                pup.fetch("tiny-data.txt")
            assert "(tiny-data.txt)" in str(error.value)
            logs = log_file.getvalue()
            assert logs.split()[0] == "Downloading"
            assert logs.split()[-1] == f"'{path}'."
    # and the case where the file exists but hash doesn't match
    pup = Pooch(path=pooch_tmp_path, base_url=BASEURL, registry=REGISTRY_CORRUPTED)
    with capture_log() as log_file:
        with pytest.raises(ValueError) as error:
            pup.fetch("tiny-data.txt")
        assert "(tiny-data.txt)" in str(error.value)
        logs = log_file.getvalue()
        assert logs.split()[0] == "Updating"
        assert logs.split()[-1] == f"'{pooch_tmp_path}'."


def test_pooch_file_not_in_registry():
    "Should raise an exception if the file is not in the registry."
    pup = Pooch(
        path="it shouldn't matter", base_url="this shouldn't either", registry=REGISTRY
    )
    with pytest.raises(ValueError):
        pup.fetch("this-file-does-not-exit.csv")


def test_pooch_load_registry():
    "Loading the registry from a file should work"
    pup = Pooch(path="", base_url="")
    pup.load_registry(os.path.join(DATA_DIR, "registry.txt"))
    assert pup.registry == REGISTRY
    assert pup.registry_files.sort() == list(REGISTRY).sort()


def test_pooch_load_registry_comments():
    "Loading the registry from a file and strip line comments"
    pup = Pooch(path="", base_url="")
    pup.load_registry(os.path.join(DATA_DIR, "registry_comments.txt"))
    assert pup.registry == REGISTRY
    assert pup.registry_files.sort() == list(REGISTRY).sort()


def test_pooch_load_registry_fileobj():
    "Loading the registry from a file object"
    path = os.path.join(DATA_DIR, "registry.txt")

    # Binary mode
    pup = Pooch(path="", base_url="")
    with open(path, "rb") as fin:
        pup.load_registry(fin)
    assert pup.registry == REGISTRY
    assert pup.registry_files.sort() == list(REGISTRY).sort()

    # Text mode
    pup = Pooch(path="", base_url="")
    with open(path) as fin:
        pup.load_registry(fin)
    assert pup.registry == REGISTRY
    assert pup.registry_files.sort() == list(REGISTRY).sort()


def test_pooch_load_registry_custom_url():
    "Load the registry from a file with a custom URL inserted"
    pup = Pooch(path="", base_url="")
    pup.load_registry(os.path.join(DATA_DIR, "registry-custom-url.txt"))
    assert pup.registry == REGISTRY
    assert pup.urls == {"tiny-data.txt": "https://some-site/tiny-data.txt"}


def test_pooch_load_registry_invalid_line():
    "Should raise an exception when a line doesn't have two elements"
    pup = Pooch(path="", base_url="", registry={})
    with pytest.raises(IOError):
        pup.load_registry(os.path.join(DATA_DIR, "registry-invalid.txt"))


@pytest.mark.network
def test_check_availability():
    "Should correctly check availability of existing and non existing files"
    # Check available remote file
    pup = Pooch(path=DATA_DIR, base_url=BASEURL, registry=REGISTRY)
    assert pup.is_available("tiny-data.txt")
    # Check non available remote file
    pup = Pooch(path=DATA_DIR, base_url=BASEURL + "wrong-url/", registry=REGISTRY)
    assert not pup.is_available("tiny-data.txt")
    # Wrong file name
    registry = {"not-a-real-data-file.txt": "notarealhash"}
    registry.update(REGISTRY)
    pup = Pooch(path=DATA_DIR, base_url=BASEURL, registry=registry)
    assert not pup.is_available("not-a-real-data-file.txt")


# https://blog.travis-ci.com/2018-07-23-the-tale-of-ftp-at-travis-ci
@pytest.mark.network
@pytest.mark.skipif(ON_TRAVIS, reason="FTP is not allowed on Travis CI")
def test_check_availability_on_ftp():
    "Should correctly check availability of existing and non existing files"
    # Check available remote file on FTP server
    pup = Pooch(
        path=DATA_DIR,
        base_url="ftp://data-out.unavco.org/pub/products/velocity/rel_201712/",
        registry={
            "pbo.final_igs08.20171202.vel": "md5:0b75d4049dedd0e179615f4b5e956156",
            "doesnot_exist.zip": "jdjdjdjdflld",
        },
    )
    assert pup.is_available("pbo.final_igs08.20171202.vel")
    # Check non available remote file
    assert not pup.is_available("doesnot_exist.zip")


@pytest.mark.network
def test_fetch_with_downloader(capsys):
    "Setup a downloader function for fetch"

    def download(url, output_file, pup):  # pylint: disable=unused-argument
        "Download through HTTP and warn that we're doing it"
        get_logger().info("downloader executed")
        HTTPDownloader()(url, output_file, pup)

    with TemporaryDirectory() as local_store:
        path = Path(local_store)
        # Setup a pooch in a temp dir
        pup = Pooch(path=path, base_url=BASEURL, registry=REGISTRY)
        # Check that the logs say that the file is being downloaded
        with capture_log() as log_file:
            fname = pup.fetch("large-data.txt", downloader=download)
            logs = log_file.getvalue()
            lines = logs.splitlines()
            assert len(lines) == 2
            assert lines[0].split()[0] == "Downloading"
            assert lines[1] == "downloader executed"
        # Read stderr and make sure no progress bar was printed by default
        assert not capsys.readouterr().err
        # Check that the downloaded file has the right content
        check_large_data(fname)
        # Check that no logging happens when not downloading
        with capture_log() as log_file:
            fname = pup.fetch("large-data.txt")
            assert log_file.getvalue() == ""


def test_invalid_hash_alg(pooch_tmp_path):
    "Test an invalid hashing algorithm"
    pup = Pooch(
        path=pooch_tmp_path, base_url=BASEURL, registry={"tiny-data.txt": "blah:1234"}
    )
    with pytest.raises(ValueError) as exc:
        pup.fetch("tiny-data.txt")

    assert "'blah'" in str(exc.value)


def test_alternative_hashing_algorithms(pooch_tmp_path):
    "Test different hashing algorithms using local data"
    fname = str(pooch_tmp_path / "tiny-data.txt")
    check_tiny_data(fname)
    with open(fname, "rb") as fin:
        data = fin.read()
    for alg in ("sha512", "md5"):
        hasher = hashlib.new(alg)
        hasher.update(data)
        registry = {"tiny-data.txt": f"{alg}:{hasher.hexdigest()}"}
        pup = Pooch(path=pooch_tmp_path, base_url="some bogus URL", registry=registry)
        assert fname == pup.fetch("tiny-data.txt")
        check_tiny_data(fname)


def test_download_action():
    "Test that the right action is performed based on file existing"
    action, verb = download_action(
        Path("this_file_does_not_exist.txt"), known_hash=None
    )
    assert action == "download"
    assert verb == "Downloading"

    with temporary_file() as tmp:
        action, verb = download_action(Path(tmp), known_hash="not the correct hash")
    assert action == "update"
    assert verb == "Updating"

    with temporary_file() as tmp:
        with open(tmp, "w") as output:
            output.write("some data")
        action, verb = download_action(Path(tmp), known_hash=file_hash(tmp))
    assert action == "fetch"
    assert verb == "Fetching"


@pytest.mark.network
@pytest.mark.parametrize("fname", ["tiny-data.txt", "subdir/tiny-data.txt"])
def test_stream_download(fname):
    "Check that downloading a file over HTTP works as expected"
    # Use the data in store/ because the subdir is in there for some reason
    url = BASEURL + "store/" + fname
    known_hash = REGISTRY[fname]
    downloader = HTTPDownloader()
    with TemporaryDirectory() as local_store:
        destination = Path(local_store) / fname
        assert not destination.exists()
        stream_download(url, destination, known_hash, downloader, pooch=None)
        assert destination.exists()
        check_tiny_data(str(destination))<|MERGE_RESOLUTION|>--- conflicted
+++ resolved
@@ -46,7 +46,6 @@
 }
 
 
-<<<<<<< HEAD
 @pytest.fixture
 def pooch_tmp_path(tmp_path):
     """
@@ -56,9 +55,7 @@
     return make_tmp_path(DATA_DIR, tmp_path)
 
 
-=======
-@pytest.mark.network
->>>>>>> be3f32db
+@pytest.mark.network
 def test_retrieve():
     "Try downloading some data with retrieve"
     with TemporaryDirectory() as local_store:
@@ -332,12 +329,8 @@
             assert log_file.getvalue() == ""
 
 
-<<<<<<< HEAD
+@pytest.mark.network
 def test_pooch_corrupted(pooch_tmp_path):
-=======
-@pytest.mark.network
-def test_pooch_corrupted():
->>>>>>> be3f32db
     "Raise an exception if the file hash doesn't match the registry"
     # Test the case where the file wasn't in the directory
     with TemporaryDirectory() as local_store:
