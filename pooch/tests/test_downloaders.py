--- conflicted
+++ resolved
@@ -12,7 +12,6 @@
 except ImportError:
     tqdm = None
 
-<<<<<<< HEAD
 try:
     import paramiko
 except ImportError:
@@ -24,11 +23,7 @@
     SFTPDownloader,
     choose_downloader,
 )
-from .utils import pooch_test_url, check_large_data
-=======
-from ..downloaders import HTTPDownloader, FTPDownloader, choose_downloader
 from .utils import pooch_test_url, check_large_data, check_tiny_data, data_over_ftp
->>>>>>> 21b20c76
 
 
 BASEURL = pooch_test_url()
@@ -90,6 +85,14 @@
         downloader(progressbar=True)
 
 
+@pytest.mark.skipif(tqdm is not None, reason="tqdm must be missing")
+@pytest.mark.skipif(paramiko is None, reason="requires paramiko to run SFTP")
+def test_downloader_progressbar_fails_sftp():
+    "Cannot be parametrized as SFTP might not exist in some test instances"
+    with pytest.raises(ValueError):
+        SFTPDownloader(progressbar=True)
+
+
 @pytest.mark.skipif(tqdm is None, reason="requires tqdm")
 def test_downloader_progressbar(capsys):
     "Setup a downloader function that prints a progress bar for fetch"
@@ -116,58 +119,6 @@
 @pytest.mark.skipif(tqdm is None, reason="requires tqdm")
 def test_downloader_progressbar_ftp(capsys, ftpserver):
     "Setup an FTP downloader function that prints a progress bar for fetch"
-<<<<<<< HEAD
-    download = FTPDownloader(progressbar=True)
-    with TemporaryDirectory() as local_store:
-        url = "ftp://speedtest.tele2.net/100KB.zip"
-        outfile = os.path.join(local_store, "100KB.zip")
-        download(url, outfile, None)
-        # Read stderr and make sure the progress bar is printed only when told
-        captured = capsys.readouterr()
-        printed = captured.err.split("\r")[-1].strip()
-        assert len(printed) == 79
-        if sys.platform == "win32":
-            progress = "100%|####################"
-        else:
-            progress = "100%|████████████████████"
-        # Bar size is not always the same so can't reliably test the whole bar.
-        assert printed[:25] == progress
-        # Check that the file was actually downloaded
-        assert os.path.exists(outfile)
-
-
-@pytest.mark.skipif(tqdm is None, reason="requires tqdm")
-@pytest.mark.skipif(paramiko is None, reason="requires paramiko")
-@pytest.mark.skipif(ON_TRAVIS, reason="SFTP is not allowed on Travis CI")
-def test_downloader_progressbar_sftp(capsys):
-
-    "Setup an SFTP downloader function that prints a progress bar for fetch"
-    downloader = SFTPDownloader(progressbar=True, username="demo", password="password")
-    with TemporaryDirectory() as local_store:
-        url = "sftp://test.rebex.net/pub/example/pocketftp.png"
-        outfile = os.path.join(local_store, "pocketftp.png")
-        downloader(url, outfile, None)
-        # Read stderr and make sure the progress bar is printed only when told
-        captured = capsys.readouterr()
-        printed = captured.err.split("\r")[-1].strip()
-        assert len(printed) == 79
-        if sys.platform == "win32":
-            progress = "100%|####################"
-        else:
-            progress = "100%|████████████████████"
-        # Bar size is not always the same so can't reliably test the whole bar.
-        assert printed[:25] == progress
-        # Check that the file was actually downloaded
-        assert os.path.exists(outfile)
-
-
-@pytest.mark.skipif(tqdm is not None, reason="tqdm must be missing")
-@pytest.mark.skipif(paramiko is None, reason="requires paramiko to run SFTP")
-def test_downloader_progressbar_fails_sftp():
-    "Cannot be parametrized as SFTP might not exist in some test instances"
-    with pytest.raises(ValueError):
-        SFTPDownloader(progressbar=True)
-=======
     with data_over_ftp(ftpserver, "tiny-data.txt") as url:
         download = FTPDownloader(progressbar=True, port=ftpserver.server_port)
         with TemporaryDirectory() as local_store:
@@ -187,4 +138,27 @@
             assert printed[:25] == progress
             # Check that the file was actually downloaded
             check_tiny_data(outfile)
->>>>>>> 21b20c76
+
+
+@pytest.mark.skipif(tqdm is None, reason="requires tqdm")
+@pytest.mark.skipif(paramiko is None, reason="requires paramiko")
+@pytest.mark.skipif(ON_TRAVIS, reason="SFTP is not allowed on Travis CI")
+def test_downloader_progressbar_sftp(capsys):
+    "Setup an SFTP downloader function that prints a progress bar for fetch"
+    downloader = SFTPDownloader(progressbar=True, username="demo", password="password")
+    with TemporaryDirectory() as local_store:
+        url = "sftp://test.rebex.net/pub/example/pocketftp.png"
+        outfile = os.path.join(local_store, "pocketftp.png")
+        downloader(url, outfile, None)
+        # Read stderr and make sure the progress bar is printed only when told
+        captured = capsys.readouterr()
+        printed = captured.err.split("\r")[-1].strip()
+        assert len(printed) == 79
+        if sys.platform == "win32":
+            progress = "100%|####################"
+        else:
+            progress = "100%|████████████████████"
+        # Bar size is not always the same so can't reliably test the whole bar.
+        assert printed[:25] == progress
+        # Check that the file was actually downloaded
+        assert os.path.exists(outfile) 