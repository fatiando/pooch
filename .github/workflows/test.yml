# Run tests and upload to Codecov with GitHub Actions
#
# NOTE: Pin actions to a specific commit to avoid having the authentication
# token stolen if the Action is compromised. See the comments and links here:
# https://github.com/pypa/gh-action-pypi-publish/issues/27
#
name: test

# Only build PRs, the main branch, and releases. Pushes to branches will only
# be built when a PR is opened. This avoids duplicated buids in PRs comming
# from branches in the origin repository (1 for PR and 1 for push).
on:
  pull_request:
  push:
    branches:
      - main
  release:
    types:
      - published

# Use bash by default in all jobs
defaults:
  run:
    shell: bash

jobs:
  #############################################################################
  # Run tests
  test:
    name: ${{ matrix.os }} python=${{ matrix.python }} dependencies=${{ matrix.dependencies }}
    if: ${{ github.repository_owner == 'fatiando' || github.event_name != 'schedule' }}
    runs-on: ${{ matrix.os }}
    strategy:
      # Otherwise, the workflow would stop if a single job fails. We want to
      # run all of them to catch failures in different combinations.
      fail-fast: false
      matrix:
        os:
          - ubuntu-latest
          - macos-latest
          - windows-latest
        dependencies:
          - oldest
          - latest
          - optional
        include:
          - dependencies: oldest
            python: "3.9"
          - dependencies: latest
            python: "3.13"
          - dependencies: optional
            python: "3.13"
          # test on macos-13 (x86) using oldest dependencies and python 3.7
          - os: macos-13
            dependencies: oldest
            python: "3.9"
        exclude:
          # don't test on macos-latest (arm64) with oldest dependencies
          - os: macos-latest
            dependencies: oldest
    env:
      REQUIREMENTS: env/requirements-build.txt env/requirements-test.txt
      # Used to tag codecov submissions
      OS: ${{ matrix.os }}
      PYTHON: ${{ matrix.python }}
      DEPENDENCIES: ${{ matrix.dependencies }}

    steps:
      # Cancel any previous run of the test job
      # We pin the commit hash corresponding to v0.5.0, and not pinning the tag
      # because we are giving full access through the github.token.
      - name: Cancel Previous Runs
        uses: styfle/cancel-workflow-action@0.12.1
        with:
          access_token: ${{ github.token }}

      # Checks-out your repository under $GITHUB_WORKSPACE
      - name: Checkout
        uses: actions/checkout@v4
        with:
          # Need to fetch more than the last commit so that setuptools-scm can
          # create the correct version string. If the number of commits since
          # the last release is greater than this, the version still be wrong.
          # Increase if necessary.
          fetch-depth: 100
          # The GitHub token is preserved by default but this job doesn't need
          # to be able to push to GitHub.
          persist-credentials: false

      # Need the tags so that setuptools-scm can form a valid version number
      - name: Fetch git tags
        run: git fetch origin 'refs/tags/*:refs/tags/*'

      - name: Setup Python
        uses: actions/setup-python@v5
        with:
          python-version: ${{ matrix.python }}

      - name: Collect requirements
        run: |
          echo "Install Dependente to capture dependencies:"
          python -m pip install dependente==0.3.0
          echo ""
          dependente_args="--source install"
          if [[ "${{ matrix.dependencies }}" == "oldest" ]]; then
            dependente_args="--oldest --source install,extras"
          fi
          if [[ "${{ matrix.dependencies }}" == "optional" ]]; then
            dependente_args="--source install,extras"
          fi
          echo "Capturing run-time dependencies:"
          dependente $dependente_args > requirements-full.txt
          echo ""
          echo "Capturing dependencies from:"
          for requirement in $REQUIREMENTS
          do
            echo "  $requirement"
            cat $requirement >> requirements-full.txt
          done
          echo ""
          echo "Collected dependencies:"
          cat requirements-full.txt

      - name: Get the pip cache folder
        id: pip-cache
        run: |
          echo "dir=$(pip cache dir)" >> $GITHUB_OUTPUT

      - name: Setup caching for pip packages
        uses: actions/cache@v4
        with:
          path: ${{ steps.pip-cache.outputs.dir }}
          key: ${{ runner.os }}-pip-${{ hashFiles('requirements-full.txt') }}

      - name: Install requirements
        run: |
          python -m pip install --requirement requirements-full.txt

      - name: Build source and wheel distributions
        run: |
          make build
          echo ""
          echo "Generated files:"
          ls -lh dist/

      - name: Install the package
        run: python -m pip install --no-deps dist/*.whl

      - name: List installed packages
        run: python -m pip freeze

      - name: Run the tests
        run:
<<<<<<< HEAD
          echo ${{ runner.os }}
          if [ ${{ runner.os }} == "macOS" ]; then
            make EXTRA_PYTEST_ARGS="-m 'not figshare' test
=======
          if [ ${{ steps.sys-info.outputs.os-name }} == "macOS" ]; then
            make EXTRA_PYTEST_ARGS="-m 'not figshare'" test
>>>>>>> 36f16cf0
          else
            make test
          fi

      - name: Convert coverage report to XML for codecov
        run: coverage xml

      - name: Upload coverage report as an artifact
        uses: actions/upload-artifact@v4
        with:
          name: coverage_${{ matrix.os }}_${{ matrix.dependencies }}
          path: ./coverage.xml


  #############################################################################
  # Upload coverage report to codecov
  codecov-upload:
    runs-on: ubuntu-latest
    needs: test

    steps:

      - name: Download coverage report artifacts
        # Download coverage reports from every runner.
        # Maximum coverage is achieved by combining reports from every runner.
        # Each coverage file will live in its own folder with the same name as
        # the artifact.
        uses: actions/download-artifact@v4
        with:
          pattern: coverage_*

      - name: List all downloaded artifacts
        run: ls -l -R .

      - name: Upload coverage reports to Codecov
        uses: codecov/codecov-action@v5
        with:
          # Upload all coverage report files
          files: ./coverage_*/coverage.xml
          # Fail the job so we know coverage isn't being updated. Otherwise it
          # can silently drop and we won't know.
          fail_ci_if_error: true
        env:
          CODECOV_TOKEN: ${{ secrets.CODECOV_TOKEN }}<|MERGE_RESOLUTION|>--- conflicted
+++ resolved
@@ -151,14 +151,9 @@
 
       - name: Run the tests
         run:
-<<<<<<< HEAD
           echo ${{ runner.os }}
           if [ ${{ runner.os }} == "macOS" ]; then
-            make EXTRA_PYTEST_ARGS="-m 'not figshare' test
-=======
-          if [ ${{ steps.sys-info.outputs.os-name }} == "macOS" ]; then
             make EXTRA_PYTEST_ARGS="-m 'not figshare'" test
->>>>>>> 36f16cf0
           else
             make test
           fi
